---
id: react-dom
title: ReactDOM
layout: docs
category: Reference
<<<<<<< HEAD
permalink: docs/react-dom.html

=======
permalink: docs/reference-react-dom.html
>>>>>>> 87c9c100
---

The `react-dom` package provides DOM-specific methods that can be used at the top level of your app and as an escape hatch to get outside of the React model if you need to. Most of your components should not need to use this module.

<<<<<<< HEAD
### Browser Support

React supports most popular browsers, including Internet Explorer 9 and above.

> Note
>
> We don't support older browsers that don't support ES5 methods, but you may find that your apps do work in older browsers if polyfills such as [es5-shim and es5-sham](https://github.com/es-shims/es5-shim) are included in the page. You're on your own if you choose to take this path.
=======
If you use React as a script tag, these top-level APIs are available on the `ReactDOM` global. If you use ES6 with npm, you can write `import ReactDOM from 'react-dom'`. If you use ES5 with npm, you can write `var ReactDOM = require('react-dom')`.

>>>>>>> 87c9c100

 - [`render()`](#render)
 - [`unmountComponentAtNode()`](#unmountcomponentatnode)
 - [`findDOMNode()`](#finddomnode)

* * *

## Reference

### `render()`

```javascript
ReactDOM.render(
  element,
  container,
  [callback]
)
```

Render a React element into the DOM in the supplied `container` and return a [reference](/react/docs/more-about-refs.html) to the component (or returns `null` for [stateless components](/react/docs/components-and-props.html#functional-and-class-components).

If the React element was previously rendered into `container`, this will perform an update on it and only mutate the DOM as necessary to reflect the latest React element.

If the optional callback is provided, it will be executed after the component is rendered or updated.

> Note:
>
> `ReactDOM.render()` controls the contents of the container node you pass in. Any existing DOM elements inside are replaced when first called. Later calls use React’s DOM diffing algorithm for efficient updates.
>
> `ReactDOM.render()` does not modify the container node (only modifies the children of the container). It may be possible to insert a component to an existing DOM node without overwriting the existing children.
>
> `ReactDOM.render()` currently returns a reference to the root `ReactComponent` instance. However, using this return value is legacy
> and should be avoided because future versions of React may render components asynchronously in some cases. If you need a reference to the root `ReactComponent` instance, the preferred solution is to attach a
> [callback ref](/react/docs/more-about-refs.html#the-ref-callback-attribute) to the root element.

* * *

### `unmountComponentAtNode()`

```javascript
ReactDOM.unmountComponentAtNode(container)
```

Remove a mounted React component from the DOM and clean up its event handlers and state. If no component was mounted in the container, calling this function does nothing. Returns `true` if a component was unmounted and `false` if there was no component to unmount.

* * *

### `findDOMNode()`

```javascript
ReactDOM.findDOMNode(component)
```
If this component has been mounted into the DOM, this returns the corresponding native browser DOM element. This method is useful for reading values out of the DOM, such as form field values and performing DOM measurements. **In most cases, you can attach a ref to the DOM node and avoid using `findDOMNode` at all.** When `render` returns `null` or `false`, `findDOMNode` returns `null`.

> Note:
>
> `findDOMNode` is an escape hatch used to access the underlying DOM node. In most cases, use of this escape hatch is discouraged because it pierces the component abstraction.
>
> `findDOMNode` only works on mounted components (that is, components that have been placed in the DOM). If you try to call this on a component that has not been mounted yet (like calling `findDOMNode()` in `render()` on a component that has yet to be created) an exception will be thrown.
>
> `findDOMNode` cannot be used on functional components.<|MERGE_RESOLUTION|>--- conflicted
+++ resolved
@@ -3,17 +3,19 @@
 title: ReactDOM
 layout: docs
 category: Reference
-<<<<<<< HEAD
 permalink: docs/react-dom.html
+---
 
-=======
-permalink: docs/reference-react-dom.html
->>>>>>> 87c9c100
----
+If you use React as a script tag, these top-level APIs are available on the `ReactDOM` global. If you use ES6 with npm, you can write `import ReactDOM from 'react-dom'`. If you use ES5 with npm, you can write `var ReactDOM = require('react-dom')`.
+
+## Overview
 
 The `react-dom` package provides DOM-specific methods that can be used at the top level of your app and as an escape hatch to get outside of the React model if you need to. Most of your components should not need to use this module.
 
-<<<<<<< HEAD
+- [`render()`](#render)
+- [`unmountComponentAtNode()`](#unmountcomponentatnode)
+- [`findDOMNode()`](#finddomnode)
+
 ### Browser Support
 
 React supports most popular browsers, including Internet Explorer 9 and above.
@@ -21,14 +23,6 @@
 > Note
 >
 > We don't support older browsers that don't support ES5 methods, but you may find that your apps do work in older browsers if polyfills such as [es5-shim and es5-sham](https://github.com/es-shims/es5-shim) are included in the page. You're on your own if you choose to take this path.
-=======
-If you use React as a script tag, these top-level APIs are available on the `ReactDOM` global. If you use ES6 with npm, you can write `import ReactDOM from 'react-dom'`. If you use ES5 with npm, you can write `var ReactDOM = require('react-dom')`.
-
->>>>>>> 87c9c100
-
- - [`render()`](#render)
- - [`unmountComponentAtNode()`](#unmountcomponentatnode)
- - [`findDOMNode()`](#finddomnode)
 
 * * *
 
